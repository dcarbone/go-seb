package seb

import (
	"context"
	"errors"
	"fmt"
	"math/rand"
	"strconv"
	"sync"
	"time"
)

<<<<<<< HEAD
var RecipientNotFoundErr = errors.New("target recipient not found")

func IsRecipientNotFoundErr(err error) bool {
	for err != nil {
		if err == RecipientNotFoundErr {
			return true
		}
		err = errors.Unwrap(err)
	}
	return false
}

type Reply struct {
	Data interface{}
	Err  error
=======
var GlobalBus *Bus

func init() {
	GlobalBus = New()
>>>>>>> d89da562
}

// Event describes a specific event with associated data that gets pushed to any registered recipients at the
// time of push
type Event struct {
	ID         string       // random
	Originated int64        // unixnano timestamp of when this event was created
	Topic      string       // topic of event
	Data       interface{}  // no attempt is made to prevent memory sharing
	Reply      chan<- Reply // if defined, hints to recipients that a response is desired.
}

// EventHandler can be provided to a Bus to be called per Event
type EventHandler func(Event)

// EventChannel can be provided to a Bus to have new Events pushed to it
type EventChannel chan Event

type worker struct {
	mu     sync.RWMutex
	id     string
	closed bool
	in     chan Event
	out    chan Event
	fn     EventHandler
}

func newWorker(id string, fn EventHandler) *worker {
	nw := new(worker)
	nw.id = id
	nw.in = make(chan Event, 100)
	nw.out = make(chan Event)
	nw.fn = fn
	go nw.publish()
	go nw.process()
	return nw
}

func (nw *worker) close() {
	nw.mu.Lock()

	if nw.closed {
		nw.mu.Unlock()
		return
	}

	nw.closed = true

	close(nw.in)
	close(nw.out)
	if len(nw.in) > 0 {
		for range nw.in {
		}
	}

	nw.mu.Unlock()
}

func (nw *worker) publish() {
	var wait *time.Timer

	defer func() {
		if wait != nil && !wait.Stop() && len(wait.C) > 0 {
			<-wait.C
		}
	}()

	for n := range nw.in {
		// todo: it is probably not necessary to test here as if the worker is closed between this event
		// being processed and the next event in, it is removed from the map of available workers to push
		// to before close == true, meaning it cannot have new messages pushed to it.
		nw.mu.RLock()
		if nw.closed {
			nw.mu.RUnlock()
			return
		}

		// either construct timer or reset existing
		if wait == nil {
			wait = time.NewTimer(5 * time.Second)
		} else {
			wait.Reset(5 * time.Second)
		}

		// attempt to push message to consumer, allowing for up to 5 seconds of blocking
		// if block window passes, drop on floor
		select {
		case nw.out <- n:
			if !wait.Stop() {
				<-wait.C
			}
		case <-wait.C:
		}

		nw.mu.RUnlock()
	}
}

func (nw *worker) process() {
	// nw.out is an unbuffered channel.  it blocks until any preceding event has been handled by the registered
	// handler.  it is closed once the publish() loop breaks.
	for n := range nw.out {
		nw.fn(n)
	}
}

func (nw *worker) push(n Event) {
	// hold an rlock for the duration of the push attempt to ensure that, at a minimum, the message is added to the
	// channel before it can be closed.
	nw.mu.RLock()
	defer nw.mu.RUnlock()

	if nw.closed {
		return
	}

	// attempt to push message to ingest chan.  if chan is full, drop on floor
	select {
	case nw.in <- n:
	default:
	}
}

type lockableRandSource struct {
	mu  sync.Mutex
	src rand.Source
}

func newLockableRandSource() *lockableRandSource {
	s := new(lockableRandSource)
	s.src = rand.NewSource(time.Now().UnixNano())
	return s
}

func (s *lockableRandSource) Int63() int64 {
	s.mu.Lock()
	v := s.src.Int63()
	s.mu.Unlock()
	return v
}

func (s *lockableRandSource) Seed(v int64) {
	s.mu.Lock()
	s.src.Seed(v)
	s.mu.Unlock()
}

type Bus struct {
	mu sync.RWMutex
	ws map[string]*worker
	rs rand.Source
}

// New creates a new Bus for immediate use
func New() *Bus {
	b := new(Bus)
	b.ws = make(map[string]*worker)
	b.rs = newLockableRandSource()
	return b
}

// Push will immediately send a new event to all currently registered recipients
func (b *Bus) Push(topic string, data interface{}) {
	b.sendEvent(b.buildEvent(topic, data))
}

// PushTo attempts to push an even to a specific recipient
func (b *Bus) PushTo(to, topic string, data interface{}) bool {
	return b.sendEventTo(to, b.buildEvent(topic, data))
}

// Request will publish a new event with the Reply chan defined, blocking until a single response has been received
// or the provided context expires
func (b *Bus) Request(ctx context.Context, topic string, data interface{}) (Reply, error) {
	return b.doRequest(ctx, "", topic, data)
}

// RequestFrom attempts to request a response from a specific recipient
func (b *Bus) RequestFrom(ctx context.Context, to, topic string, data interface{}) (Reply, error) {
	return b.doRequest(ctx, to, topic, data)
}

// AttachHandler immediately adds the provided fn to the list of recipients for new events.
//
// It will:
// - panic if fn is nil
// - generate random ID if provided ID is empty
// - return "true" if there was an existing recipient with the same identifier
func (b *Bus) AttachHandler(id string, fn EventHandler) (string, bool) {
	if fn == nil {
		panic(fmt.Sprintf("AttachHandler called with id %q and nil handler", id))
	}
	var (
		w        *worker
		replaced bool
	)

	b.mu.Lock()
	defer b.mu.Unlock()

	if id == "" {
		id = strconv.FormatInt(b.rs.Int63(), 10)
	}

	if w, replaced = b.ws[id]; replaced {
		w.close()
	}

	b.ws[id] = newWorker(id, fn)

	return id, replaced
}

// AttachChannel immediately adds the provided channel to the list of recipients for new
// events.
//
// It will:
// - panic if ch is nil
// - generate random ID if provided ID is empty
// - return "true" if there was an existing recipient with the same identifier
func (b *Bus) AttachChannel(id string, ch EventChannel) (string, bool) {
	if ch == nil {
		panic(fmt.Sprintf("AttachChannel called with id %q and nil channel", id))
	}
	return b.AttachHandler(id, func(n Event) {
		ch <- n
	})
}

// DetachRecipient immediately removes the provided recipient from receiving any new events,
// returning true if a recipient was found with the provided id
func (b *Bus) DetachRecipient(id string) bool {
	b.mu.Lock()
	defer b.mu.Unlock()

	if w, ok := b.ws[id]; ok {
		go w.close()
		delete(b.ws, id)
		return ok
	}

	return false
}

// DetachAllRecipients immediately clears all attached recipients, returning the count of those previously
// attached.
func (b *Bus) DetachAllRecipients() int {
	b.mu.Lock()
	defer b.mu.Unlock()

	// count how many are in there right now
	cnt := len(b.ws)

	// close all current in separate goroutine
	for _, w := range b.ws {
		go w.close()
	}

	b.ws = make(map[string]*worker)

	return cnt
}

func (b *Bus) buildEvent(t string, d interface{}) Event {
	n := Event{
		ID:         strconv.FormatInt(b.rs.Int63(), 10),
		Originated: time.Now().UnixNano(),
		Topic:      t,
		Data:       d,
	}
	return n
}

// sendEvent immediately calls each handler with the new event
func (b *Bus) sendEvent(ev Event) {
	b.mu.RLock()
	defer b.mu.RUnlock()

	for _, w := range b.ws {
		w.push(ev)
	}
}

func (b *Bus) sendEventTo(to string, ev Event) bool {
	b.mu.RLock()
	defer b.mu.RUnlock()
	if w, ok := b.ws[to]; ok {
		w.push(ev)
		return true
	}
	return false
}

func (b *Bus) doRequest(ctx context.Context, to, topic string, data interface{}) (Reply, error) {
	ch := make(chan Reply)
	defer close(ch)

	ev := b.buildEvent(topic, data)
	ev.Reply = ch

	if err := ctx.Err(); err != nil {
		return Reply{Err: err}, err
	}

	if to == "" {
		b.sendEvent(ev)
	} else if !b.sendEventTo(to, ev) {
		return Reply{}, RecipientNotFoundErr
	}

	select {
	case resp := <-ch:
		return resp, nil
	case <-ctx.Done():
		return Reply{}, ctx.Err()
	}
}<|MERGE_RESOLUTION|>--- conflicted
+++ resolved
@@ -10,7 +10,12 @@
 	"time"
 )
 
-<<<<<<< HEAD
+var GlobalBus *Bus
+
+func init() {
+	GlobalBus = New()
+}
+
 var RecipientNotFoundErr = errors.New("target recipient not found")
 
 func IsRecipientNotFoundErr(err error) bool {
@@ -26,12 +31,6 @@
 type Reply struct {
 	Data interface{}
 	Err  error
-=======
-var GlobalBus *Bus
-
-func init() {
-	GlobalBus = New()
->>>>>>> d89da562
 }
 
 // Event describes a specific event with associated data that gets pushed to any registered recipients at the
@@ -199,7 +198,7 @@
 }
 
 // PushTo attempts to push an even to a specific recipient
-func (b *Bus) PushTo(to, topic string, data interface{}) bool {
+func (b *Bus) PushTo(to, topic string, data interface{}) error {
 	return b.sendEventTo(to, b.buildEvent(topic, data))
 }
 
@@ -315,14 +314,14 @@
 	}
 }
 
-func (b *Bus) sendEventTo(to string, ev Event) bool {
+func (b *Bus) sendEventTo(to string, ev Event) error {
 	b.mu.RLock()
 	defer b.mu.RUnlock()
 	if w, ok := b.ws[to]; ok {
 		w.push(ev)
-		return true
-	}
-	return false
+		return nil
+	}
+	return RecipientNotFoundErr
 }
 
 func (b *Bus) doRequest(ctx context.Context, to, topic string, data interface{}) (Reply, error) {
@@ -338,8 +337,8 @@
 
 	if to == "" {
 		b.sendEvent(ev)
-	} else if !b.sendEventTo(to, ev) {
-		return Reply{}, RecipientNotFoundErr
+	} else if err := b.sendEventTo(to, ev); err != nil {
+		return Reply{}, err
 	}
 
 	select {
